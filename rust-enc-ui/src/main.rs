use anyhow::anyhow;
use eframe::{NativeOptions, egui};
use rust_enc_ui::{run_decrypt, run_encrypt};
use std::path::PathBuf;
use zeroize::Zeroize;

fn main() -> eframe::Result<()> {
    let options = NativeOptions::default();
    eframe::run_native(
        "Rust Encryptor",
        options,
        Box::new(|_cc| Ok(Box::new(App::default()))),
    )
}

#[derive(Default)]
struct App {
    mode_encrypt: bool,
    input_path: Option<PathBuf>,
    output_path: Option<PathBuf>,
    password: String,
    confirm_password: String,
    status: String,
}

impl eframe::App for App {
    fn update(&mut self, ctx: &egui::Context, _frame: &mut eframe::Frame) {
        egui::CentralPanel::default().show(ctx, |ui| {
            ui.heading("File Encrypt/Decrypt");

            ui.horizontal(|ui| {
                ui.selectable_value(&mut self.mode_encrypt, true, "Encrypt");
                ui.selectable_value(&mut self.mode_encrypt, false, "Decrypt");
            });
            ui.separator();

            ui.horizontal(|ui| {
                if ui.button("Choose input file…").clicked() {
                    if let Some(p) = rfd::FileDialog::new().pick_file() {
                        self.input_path = Some(p);
                    }
                }
                if let Some(p) = &self.input_path {
                    ui.label(p.display().to_string());
                }
            });

            ui.horizontal(|ui| {
                if ui.button("Choose output file…").clicked() {
                    if let Some(p) = rfd::FileDialog::new().save_file() {
                        self.output_path = Some(p);
                    }
                }
                if let Some(p) = &self.output_path {
                    ui.label(p.display().to_string());
                }
            });

            ui.separator();
            ui.label("Password (never stored):");
            ui.add(egui::TextEdit::singleline(&mut self.password).password(true));

            if self.mode_encrypt {
                ui.label("Confirm password:");
                ui.add(egui::TextEdit::singleline(&mut self.confirm_password).password(true));
            }

            ui.separator();

            if ui
                .button(if self.mode_encrypt {
                    "Encrypt"
                } else {
                    "Decrypt"
                })
                .clicked()
            {
                self.status.clear();
                let res = if self.mode_encrypt {
                    if self.password != self.confirm_password {
                        Err(anyhow!("Passwords do not match"))
                    } else {
                        run_encrypt(
                            self.input_path.clone(),
                            self.output_path.clone(),
                            &self.password,
                        )
                    }
                } else {
                    run_decrypt(
                        self.input_path.clone(),
                        self.output_path.clone(),
                        &self.password,
                    )
                };

                match res {
                    Ok(_) => self.status = "Success ✅".to_string(),
                    Err(e) => self.status = format!("Error: {e:#}"),
                }

                // best-effort wipe
                self.password.zeroize();
                self.confirm_password.zeroize();
            }

            if !self.status.is_empty() {
                ui.separator();
                ui.label(&self.status);
            }
        });
    }
<<<<<<< HEAD
=======
}

fn run_encrypt(input: Option<PathBuf>, output: Option<PathBuf>, password: &str) -> Result<()> {
    let in_path = input.context("No input file selected")?;
    let out_path = output.context("No output file selected")?;
    let mut plaintext = fs::read(&in_path)
        .with_context(|| format!("Reading {}", in_path.display()))?;

    // Derive key
    let mut salt = [0u8; 16];
    fill(&mut salt).map_err(|e| anyhow!("OS RNG failed for salt: {e}"))?;
    let mut key = derive_key(password, &salt)?;

    // AEAD
    let cipher = Aes256Gcm::new(Key::<Aes256Gcm>::from_slice(&key));
    let mut nonce = [0u8; 12];
    fill(&mut nonce).map_err(|e| anyhow!("OS RNG failed for nonce: {e}"))?;

    let ciphertext = cipher
        .encrypt((&nonce).into(), plaintext.as_ref())
        .map_err(|_| anyhow!("Encryption failed"))?;

    // Write: MAGIC|VERSION|SALT|NONCE|CIPHERTEXT
    let mut out = Vec::with_capacity(4 + 1 + 16 + 12 + ciphertext.len());
    out.extend_from_slice(MAGIC);
    out.push(VERSION);
    out.extend_from_slice(&salt);
    out.extend_from_slice(&nonce);
    out.extend_from_slice(&ciphertext);

    let mut f = fs::File::create(&out_path)
        .with_context(|| format!("Creating {}", out_path.display()))?;
    f.write_all(&out)?;
    f.flush()?;

    // Wipe sensitive material from memory before returning
    plaintext.zeroize();
    key.zeroize();

    Ok(())
}

fn run_decrypt(input: Option<PathBuf>, output: Option<PathBuf>, password: &str) -> Result<()> {
    let in_path = input.context("No input file selected")?;
    let out_path = output.context("No output file selected")?;
    let data = fs::read(&in_path).with_context(|| format!("Reading {}", in_path.display()))?;

    // Parse header
    if data.len() < 4 + 1 + 16 + 12 {
        anyhow::bail!("File too short");
    }
    if &data[0..4] != MAGIC {
        anyhow::bail!("Bad magic");
    }
    if data[4] != VERSION {
        anyhow::bail!("Unsupported version");
    }

    let salt = &data[5..21];
    let nonce = &data[21..33];
    let ciphertext = &data[33..];
    if ciphertext.len() < 16 {
        anyhow::bail!("Ciphertext too short (missing authentication tag)");
    }

    let mut key = derive_key(password, salt)?;
    let cipher = Aes256Gcm::new(Key::<Aes256Gcm>::from_slice(&key));

    let mut plaintext = cipher
        .decrypt(nonce.into(), ciphertext)
        .map_err(|_| anyhow!("Decryption failed (wrong password or corrupted file)"))?;

    fs::write(&out_path, &plaintext)
        .with_context(|| format!("Writing {}", out_path.display()))?;

    plaintext.zeroize();
    key.zeroize();

    Ok(())
}

fn derive_key(password: &str, salt: &[u8]) -> Result<[u8; 32]> {
    // Tunable Argon2id params (defaults OK to start; consider raising memory for production)
    let argon = Argon2::default();
    let mut key = [0u8; 32];

    argon
        .hash_password_into(password.as_bytes(), salt, &mut key)
        .map_err(|_| anyhow!("Key derivation failed"))?;

    Ok(key)
}

#[cfg(test)]
mod tests {
    use super::*;
    use std::fs;

    #[test]
    fn truncated_ciphertext_returns_error() {
        let dir = std::env::temp_dir();
        let uniq = std::time::SystemTime::now()
            .duration_since(std::time::UNIX_EPOCH)
            .unwrap()
            .as_nanos();
        let in_path = dir.join(format!("truncated_{uniq}_in.bin"));
        let out_path = dir.join(format!("truncated_{uniq}_out.bin"));

        let mut data = Vec::new();
        data.extend_from_slice(MAGIC);
        data.push(VERSION);
        data.extend_from_slice(&[0u8; 16]); // salt
        data.extend_from_slice(&[0u8; 12]); // nonce
        data.extend_from_slice(&[0u8; 15]); // truncated ciphertext
        fs::write(&in_path, &data).unwrap();

        let res = run_decrypt(Some(in_path.clone()), Some(out_path.clone()), "password");
        assert!(res.unwrap_err().to_string().contains("Ciphertext too short"));

        let _ = fs::remove_file(in_path);
        let _ = fs::remove_file(out_path);
    }
>>>>>>> 3d72be7e
}<|MERGE_RESOLUTION|>--- conflicted
+++ resolved
@@ -110,8 +110,6 @@
             }
         });
     }
-<<<<<<< HEAD
-=======
 }
 
 fn run_encrypt(input: Option<PathBuf>, output: Option<PathBuf>, password: &str) -> Result<()> {
@@ -234,5 +232,4 @@
         let _ = fs::remove_file(in_path);
         let _ = fs::remove_file(out_path);
     }
->>>>>>> 3d72be7e
 }